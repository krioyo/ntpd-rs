[package]
name = "ntp-daemon"
version = "0.2.1"
edition = "2021"
license = "Apache-2.0 OR MIT"

# See more keys and their definitions at https://doc.rust-lang.org/cargo/reference/manifest.html

[dependencies]
tokio = { version = "1.25.0", features = ["full"] }
ntp-proto = { path = "../ntp-proto" }
ntp-os-clock = { path = "../ntp-os-clock" }
ntp-udp = { path = "../ntp-udp" }
tracing = "0.1.37"
tracing-subscriber = { version = "0.3.16", features = ["env-filter", "serde", "json"] }
clap = { version = "4.0.32", features = ["derive", "env"] }
toml = "0.5.10"
thiserror = "1.0.38"
serde = { version = "1.0.152", features = ["derive"] }
serde_json = "1.0.93"
sentry = { version = "0.29.2", optional = true, default-features = false, features = ["backtrace", "contexts", "panic", "reqwest", "rustls"] }
sentry-tracing = { version = "0.29.2", optional = true }
rand = "0.8.5"
rustls = "0.20.7"
libc = "0.2.139"
exitcode = "1.1.2"
<<<<<<< HEAD
prometheus-client = "0.18.1"
async-trait = "0.1.59"
=======
prometheus-client = "0.19.0"
>>>>>>> 99211474
rustls-native-certs = "0.6.2"
rustls-pemfile = "1.0.2"

[dev-dependencies]
ntp-proto = { path = "../ntp-proto", features=["ext-test"]}

[features]
sentry = ["dep:sentry", "dep:sentry-tracing"]
new-algorithm = ["ntp-proto/new-algorithm"]
fuzz = []<|MERGE_RESOLUTION|>--- conflicted
+++ resolved
@@ -24,12 +24,8 @@
 rustls = "0.20.7"
 libc = "0.2.139"
 exitcode = "1.1.2"
-<<<<<<< HEAD
-prometheus-client = "0.18.1"
+prometheus-client = "0.19.0"
 async-trait = "0.1.59"
-=======
-prometheus-client = "0.19.0"
->>>>>>> 99211474
 rustls-native-certs = "0.6.2"
 rustls-pemfile = "1.0.2"
 
