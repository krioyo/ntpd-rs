--- conflicted
+++ resolved
@@ -1,30 +1,18 @@
 use crate::{
-<<<<<<< HEAD
-    config::{CombinedSystemConfig, NormalizedAddress},
-    config::{PeerConfig, ServerConfig},
-=======
-    config::{CombinedSystemConfig, NormalizedAddress, NtsPeerConfig},
-    config::{PeerConfig, PoolPeerConfig, ServerConfig, StandardPeerConfig},
-    keyexchange::key_exchange,
->>>>>>> c08e619b
+    config::{CombinedSystemConfig, NormalizedAddress, PeerConfig, ServerConfig},
     peer::PeerTask,
     peer::{MsgForSystem, PeerChannels},
     server::{ServerStats, ServerTask},
-    ObservablePeerState, spawn::{standard::StandardSpawner, pool::PoolSpawner, SpawnAction, SpawnerId, SpawnEvent, PeerId, RemovedPeer, PeerRemovalReason, Spawner},
+    ObservablePeerState, spawn::{standard::StandardSpawner, pool::PoolSpawner, nts::NtsSpawner, SpawnAction, SpawnerId, SpawnEvent, PeerId, RemovedPeer, PeerRemovalReason, Spawner},
 };
 
-<<<<<<< HEAD
 use std::collections::HashMap;
-=======
-use std::{collections::HashMap, io::ErrorKind, net::SocketAddr, sync::Arc};
->>>>>>> c08e619b
 
 use ntp_os_clock::UnixNtpClock;
 use ntp_proto::{
-    DefaultTimeSyncController, KeyExchangeError, KeyExchangeResult, NtpClock, PeerNtsData,
+    DefaultTimeSyncController, NtpClock,
     PeerSnapshot, SystemSnapshot, TimeSyncController,
 };
-use rustls::Certificate;
 use tokio::{
     sync::mpsc,
     task::JoinHandle,
@@ -51,24 +39,11 @@
 
     for peer_config in peer_configs {
         match peer_config {
-<<<<<<< HEAD
             PeerConfig::Standard(cfg) => {
                 system.add_spawner(StandardSpawner::new(cfg.clone(), NETWORK_WAIT_PERIOD));
-=======
-            PeerConfig::Standard(StandardPeerConfig { addr }) => {
-                system.add_standard_peer(addr.clone()).await;
             }
-            PeerConfig::Nts(NtsPeerConfig {
-                ke_addr,
-                certificates,
-            }) => {
-                if let Err(e) = system
-                    .add_nts_peer(ke_addr.clone(), certificates.clone())
-                    .await
-                {
-                    return Err(std::io::Error::new(ErrorKind::Other, e));
-                }
->>>>>>> c08e619b
+            PeerConfig::Nts(cfg) => {
+                system.add_spawner(NtsSpawner::new(cfg.clone(), NETWORK_WAIT_PERIOD));
             }
             PeerConfig::Pool(cfg) => {
                 system.add_spawner(PoolSpawner::new(cfg.clone(), NETWORK_WAIT_PERIOD));
@@ -200,13 +175,8 @@
                         None => {
                             tracing::warn!("the spawn channel closed unexpectedly");
                         }
-<<<<<<< HEAD
                         Some(spawn_event) => {
                             self.handle_spawn_event(spawn_event);
-=======
-                        Some(spawn_task) => {
-                            self.handle_spawn(spawn_task.peer_address, spawn_task.address, spawn_task.nts);
->>>>>>> c08e619b
                         }
                     }
                 }
@@ -256,37 +226,12 @@
 
     async fn handle_peer_network_issue(&mut self, index: PeerIndex) -> std::io::Result<()> {
         // Restart the peer reusing its configuration.
-<<<<<<< HEAD
         let state = self.peers.remove(&index).unwrap();
         let spawner_id = state.spawner_id;
         let peer_id = state.peer_id;
         let opt_spawner = self.spawners.iter().find(|s| s.id == spawner_id);
         if let Some(spawner) = opt_spawner {
             spawner.notify_tx.send(RemovedPeer::new(peer_id, PeerRemovalReason::NetworkIssue)).await.expect("Could not notify spawner");
-=======
-        let config = self.peers.remove(&index).unwrap().peer_address;
-        match config {
-            PeerAddress::Peer { address } => {
-                self.add_standard_peer_internal(address).await;
-            }
-            PeerAddress::Nts {
-                address,
-                extra_certificates,
-            } => {
-                self.add_nts_peer(address, extra_certificates)
-                    .await
-                    .map_err(|e| std::io::Error::new(std::io::ErrorKind::Other, e))?;
-            }
-
-            PeerAddress::Pool {
-                index,
-                address,
-                max_peers,
-                ..
-            } => {
-                self.add_to_pool(index, address, max_peers).await;
-            }
->>>>>>> c08e619b
         }
 
         Ok(())
@@ -328,37 +273,7 @@
 
     async fn handle_peer_demobilize(&mut self, index: PeerIndex) {
         self.controller.peer_remove(index);
-<<<<<<< HEAD
         let state = self.peers.remove(&index).unwrap();
-=======
-        self.peers.remove(&index);
-    }
-
-    fn handle_spawn(
-        &mut self,
-        peer_address: PeerAddress,
-        addr: SocketAddr,
-        opt_nts: Option<PeerNtsData>,
-    ) {
-        let index = self.peer_indexer.get();
-
-        self.peers.insert(
-            index,
-            PeerState {
-                snapshot: None,
-                peer_address,
-            },
-        );
-        self.controller.peer_add(index);
-        PeerTask::spawn(
-            index,
-            addr,
-            self.clock.clone(),
-            NETWORK_WAIT_PERIOD,
-            self.peer_channels.clone(),
-            opt_nts,
-        );
->>>>>>> c08e619b
 
         // Restart the peer reusing its configuration.
         let spawner_id = state.spawner_id;
@@ -371,7 +286,7 @@
 
     fn handle_spawn_event(&mut self, event: SpawnEvent) {
         match event.action {
-            SpawnAction::Create(peer_id, addr, peer_address) => {
+            SpawnAction::Create(peer_id, addr, peer_address, nts_data) => {
                 let index = self.peer_indexer.get();
                 self.peers.insert(index, PeerState {
                     snapshot: None,
@@ -387,6 +302,7 @@
                     self.clock.clone(),
                     NETWORK_WAIT_PERIOD,
                     self.peer_channels.clone(),
+                    nts_data,
                 );
 
                 // Don't care if there is not receiver
@@ -394,29 +310,12 @@
                     .peer_snapshots_sender
                     .send(self.observe_peers().collect());
             },
-<<<<<<< HEAD
-        }
-=======
-        );
-        self.controller.peer_add(index);
-
-        index
-    }
-
-    /// Add a single standard peer
-    async fn add_standard_peer_internal(&mut self, address: NormalizedAddress) {
-        let config = SpawnConfig::Standard {
-            config: StandardPeerConfig { addr: address },
-        };
-
-        self.spawner.spawn(config).await;
->>>>>>> c08e619b
+        }
     }
 
     /// Adds up to `max_peers` peers from a pool.
     #[cfg(test)]
     async fn add_new_pool(&mut self, address: NormalizedAddress, max_peers: usize) {
-<<<<<<< HEAD
         self.add_spawner(PoolSpawner::new(crate::config::PoolPeerConfig { addr: address, max_peers }, NETWORK_WAIT_PERIOD));
     }
 
@@ -424,76 +323,12 @@
     #[cfg(test)]
     async fn add_peer(&mut self, address: NormalizedAddress) {
         self.add_spawner(StandardSpawner::new(crate::config::StandardPeerConfig { addr: address }, NETWORK_WAIT_PERIOD));
-=======
-        // Each pool gets a unique index, because the `NormalizedAddress` may not be unique
-        // Having two pools use the same address does not really do anything good, but we
-        // want to make sure it does technically work.
-        let index = self.pool_indexer.get();
-
-        self.add_to_pool(index, address, max_peers).await
-    }
-
-    async fn add_to_pool(
-        &mut self,
-        index: PoolIndex,
-        address: NormalizedAddress,
-        max_peers: usize,
-    ) {
-        let in_use: Vec<_> = self
-            .peers
-            .values()
-            .filter_map(|v| match &v.peer_address {
-                PeerAddress::Peer { .. } | PeerAddress::Nts { .. } => None,
-                PeerAddress::Pool {
-                    index: pool_index,
-                    address: peer_address,
-                    socket_address,
-                    ..
-                } => {
-                    let in_this_pool = index == *pool_index;
-                    let not_removed_peer = peer_address != &address;
-                    (in_this_pool && not_removed_peer).then_some(*socket_address)
-                }
-            })
-            .collect();
-
-        let config = SpawnConfig::Pool {
-            index,
-            config: PoolPeerConfig {
-                addr: address,
-                max_peers,
-            },
-            in_use,
-        };
-
-        self.spawner.spawn(config).await;
-    }
-
-    /// Adds a single peer (that is not part of a pool!)
-    async fn add_standard_peer(&mut self, address: NormalizedAddress) {
-        self.add_standard_peer_internal(address).await
-    }
-
-    /// Adds a peer that will use NTS
-    async fn add_nts_peer(
-        &mut self,
-        ke_address: NormalizedAddress,
-        extra_certificates: Arc<[Certificate]>,
-    ) -> Result<(), KeyExchangeError> {
-        let ke = key_exchange(ke_address.server_name, ke_address.port, &extra_certificates).await?;
-
-        let address = NormalizedAddress::from_string_ntp(format!("{}:{}", ke.remote, ke.port))?;
-
-        let config = SpawnConfig::Nts {
-            ke,
-            extra_certificates,
-            address,
-        };
-
-        self.spawner.spawn(config).await;
-
-        Ok(())
->>>>>>> c08e619b
+    }
+
+    /// Adds a single NTS peer
+    #[cfg(test)]
+    async fn add_nts_peer(&mut self, ke_addr: NormalizedAddress, certificates: Arc<[Certificate]>) {
+        self.add_spawner(NtsSpawner::new(crate::config::NtsPeerConfig { ke_addr, certificates }, NETWORK_WAIT_PERIOD));
     }
 
     async fn add_server(&mut self, config: ServerConfig) {
@@ -522,15 +357,7 @@
                             reachability: snapshot.reach,
                             poll_interval: snapshot.poll_interval,
                             peer_id: snapshot.peer_id,
-<<<<<<< HEAD
-                            address: data.peer_address.as_str().to_string(),
-=======
-                            address: match &data.peer_address {
-                                PeerAddress::Peer { address } => address.to_string(),
-                                PeerAddress::Pool { address, .. } => address.to_string(),
-                                PeerAddress::Nts { address, .. } => address.to_string(),
-                            },
->>>>>>> c08e619b
+                            address: data.peer_address.to_string(),
                         }
                     } else {
                         ObservablePeerState::Nothing
@@ -571,39 +398,6 @@
     index: usize,
 }
 
-<<<<<<< HEAD
-=======
-#[derive(Debug, Default)]
-struct PoolIndexIssuer {
-    next: usize,
-}
-
-impl PoolIndexIssuer {
-    fn get(&mut self) -> PoolIndex {
-        let index = self.next;
-        self.next += 1;
-        PoolIndex { index }
-    }
-}
-
-#[derive(Debug)]
-enum PeerAddress {
-    Peer {
-        address: NormalizedAddress,
-    },
-    Nts {
-        address: NormalizedAddress,
-        extra_certificates: Arc<[Certificate]>,
-    },
-    Pool {
-        index: PoolIndex,
-        address: NormalizedAddress,
-        socket_address: std::net::SocketAddr,
-        max_peers: usize,
-    },
-}
-
->>>>>>> c08e619b
 #[derive(Debug)]
 struct PeerState {
     snapshot: Option<PeerSnapshot>,
@@ -618,214 +412,6 @@
     pub config: ServerConfig,
 }
 
-<<<<<<< HEAD
-=======
-#[derive(Debug)]
-struct Spawner {
-    pools: HashMap<PoolIndex, Arc<tokio::sync::Mutex<PoolAddresses>>>,
-    sender: Sender<SpawnTask>,
-}
-
-#[derive(Debug, Default)]
-struct PoolAddresses {
-    backups: Vec<SocketAddr>,
-}
-
-#[derive(Debug)]
-#[allow(clippy::large_enum_variant)]
-enum SpawnConfig {
-    Nts {
-        ke: KeyExchangeResult,
-        extra_certificates: Arc<[Certificate]>,
-        address: NormalizedAddress,
-    },
-    Standard {
-        config: StandardPeerConfig,
-    },
-    Pool {
-        index: PoolIndex,
-        config: PoolPeerConfig,
-        in_use: Vec<SocketAddr>,
-    },
-}
-
-#[derive(Debug)]
-struct SpawnTask {
-    peer_address: PeerAddress,
-    address: SocketAddr,
-    nts: Option<PeerNtsData>,
-}
-
-impl Spawner {
-    async fn spawn(&mut self, config: SpawnConfig) -> tokio::task::JoinHandle<()> {
-        let sender = self.sender.clone();
-
-        match config {
-            SpawnConfig::Standard { config } => tokio::spawn(Self::spawn_standard(config, sender)),
-
-            SpawnConfig::Nts {
-                ke,
-                extra_certificates,
-                address,
-            } => tokio::spawn(Self::spawn_nts(ke, address, extra_certificates, sender)),
-
-            SpawnConfig::Pool {
-                config,
-                index,
-                in_use,
-            } => {
-                let pool = self.pools.entry(index).or_default().clone();
-                tokio::spawn(Self::spawn_pool(index, pool, config, in_use, sender))
-            }
-        }
-    }
-
-    async fn spawn_standard(config: StandardPeerConfig, sender: Sender<SpawnTask>) {
-        let addr = loop {
-            match config.addr.lookup_host().await {
-                Ok(mut addresses) => match addresses.next() {
-                    None => {
-                        warn!("Could not resolve peer address, retrying");
-                        tokio::time::sleep(NETWORK_WAIT_PERIOD).await
-                    }
-                    Some(first) => {
-                        break first;
-                    }
-                },
-                Err(e) => {
-                    warn!(error = ?e, "error while resolving peer address, retrying");
-                    tokio::time::sleep(NETWORK_WAIT_PERIOD).await
-                }
-            }
-        };
-
-        let spawn_task = SpawnTask {
-            peer_address: PeerAddress::Peer {
-                address: config.addr,
-            },
-            address: addr,
-            nts: None,
-        };
-
-        if let Err(send_error) = sender.send(spawn_task).await {
-            tracing::error!(?send_error, "Receive half got disconnected");
-        }
-    }
-
-    async fn spawn_nts(
-        ke: KeyExchangeResult,
-        address: NormalizedAddress,
-        extra_certificates: Arc<[Certificate]>,
-        sender: Sender<SpawnTask>,
-    ) {
-        let addr = loop {
-            let address = (ke.remote.as_str(), ke.port);
-            match tokio::net::lookup_host(address).await {
-                Ok(mut addresses) => match addresses.next() {
-                    None => {
-                        warn!("Could not resolve peer address, retrying");
-                        tokio::time::sleep(NETWORK_WAIT_PERIOD).await
-                    }
-                    Some(first) => {
-                        break first;
-                    }
-                },
-                Err(e) => {
-                    warn!(error = ?e, "error while resolving peer address, retrying");
-                    tokio::time::sleep(NETWORK_WAIT_PERIOD).await
-                }
-            }
-        };
-
-        let spawn_task = SpawnTask {
-            peer_address: PeerAddress::Nts {
-                address,
-                extra_certificates,
-            },
-            address: addr,
-            nts: Some(ke.nts),
-        };
-
-        if let Err(send_error) = sender.send(spawn_task).await {
-            tracing::error!(?send_error, "Receive half got disconnected");
-        }
-    }
-
-    async fn spawn_pool(
-        pool_index: PoolIndex,
-        pool: Arc<tokio::sync::Mutex<PoolAddresses>>,
-        config: PoolPeerConfig,
-        in_use: Vec<SocketAddr>,
-        sender: Sender<SpawnTask>,
-    ) {
-        let mut wait_period = NETWORK_WAIT_PERIOD;
-        let mut remaining;
-
-        loop {
-            let mut pool = pool.lock().await;
-
-            remaining = config.max_peers - in_use.len();
-
-            if pool.backups.len() < config.max_peers - in_use.len() {
-                match config.addr.lookup_host().await {
-                    Ok(addresses) => {
-                        pool.backups = addresses.collect();
-                    }
-                    Err(e) => {
-                        warn!(error = ?e, "error while resolving peer address, retrying");
-                        tokio::time::sleep(wait_period).await;
-                        continue;
-                    }
-                }
-            }
-
-            // then, empty out our backups
-            while let Some(addr) = pool.backups.pop() {
-                if remaining == 0 {
-                    return;
-                }
-
-                debug_assert!(!in_use.contains(&addr));
-
-                let spawn_task = SpawnTask {
-                    peer_address: PeerAddress::Pool {
-                        index: pool_index,
-                        address: config.addr.clone(),
-                        socket_address: addr,
-                        max_peers: config.max_peers,
-                    },
-                    address: addr,
-                    nts: None,
-                };
-
-                tracing::debug!(?spawn_task, "intending to spawn new pool peer at");
-
-                if let Err(send_error) = sender.send(spawn_task).await {
-                    tracing::error!(?send_error, "Receive half got disconnected");
-                }
-
-                remaining -= 1;
-            }
-
-            if remaining == 0 {
-                return;
-            }
-
-            let wait_period_max = if cfg!(test) {
-                std::time::Duration::default()
-            } else {
-                std::time::Duration::from_secs(60)
-            };
-
-            wait_period = Ord::min(2 * wait_period, wait_period_max);
-
-            warn!(?pool_index, remaining, "could not fully fill pool");
-            tokio::time::sleep(wait_period).await;
-        }
-    }
-}
-
->>>>>>> c08e619b
 #[cfg(test)]
 mod tests {
     use ntp_proto::{
