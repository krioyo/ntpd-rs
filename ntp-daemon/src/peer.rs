--- conflicted
+++ resolved
@@ -148,11 +148,7 @@
 
                 match accept {
                     Err(accept_error) => {
-<<<<<<< HEAD
-                        info!(?accept_error, "packet is not accepted");
-=======
                         info!(?accept_error, "peer is not fit for use in synchronization");
->>>>>>> ce3a81dd
                     }
                     Ok(_) => {
                         let msg = MsgForSystem::Snapshot(self.index, self.reset_epoch, update);
