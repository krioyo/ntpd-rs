--- conflicted
+++ resolved
@@ -6,12 +6,7 @@
     GpsSource, GpsSourceActionIterator, NtpClock, NtpDuration, NtpInstant, NtpTimestamp
 };
 
-<<<<<<< HEAD
 use tracing::{error, info, instrument, warn, Instrument, Span};
-=======
-use tracing::{debug, error, instrument, warn, Instrument, Span};
-use chrono::DateTime;
->>>>>>> 394638ca
 
 use crate::daemon::ntp_source::MsgForSystem;
 
@@ -63,7 +58,6 @@
                 () = &mut poll_wait => {
                     SelectResult::Timer
                 },
-<<<<<<< HEAD
                 // result = self.gps.current_data() => SelectResult::Recv(result)
                 result = self.gps.current_data() => {
                     if result.is_err() {
@@ -80,15 +74,11 @@
                 //     }
                 // }
 
-=======
-                result = async{self.gps.current_data()} => SelectResult::Recv(result)
->>>>>>> 394638ca
             };
 
             let actions = match selected {
                 SelectResult::Recv(result) => {
                     //tracing::debug!("accept gps time stamp");
-<<<<<<< HEAD
                     // match result {
                     //     Ok(None) => continue,
                     //     Err(e) => info!("there was an error"),
@@ -127,20 +117,6 @@
                                                 self.source.handle_incoming(NtpInstant::now(),offset,) 
                                             }
                                             AcceptResult::Ignore => GpsSourceActionIterator::default(),
-=======
-            
-                    match accept_gps_time::<>(result) {
-                        AcceptResult::Accept(recv_timestamp) => {
-                            let send_timestamp = match self.last_send_timestamp {
-                                Some(ts) => ts,
-                                None => {
-                                    debug!(
-                                        "we received a message without having sent one; discarding"
-                                    );
-                                    continue;
-                                }
-                            };
->>>>>>> 394638ca
 
                                 }
                         }
